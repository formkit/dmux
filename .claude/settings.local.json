--- conflicted
+++ resolved
@@ -6,11 +6,8 @@
       "Bash(npm install)",
       "Bash(npm run build:*)",
       "Bash(git worktree:*)",
-<<<<<<< HEAD
-      "Bash(git checkout:*)"
-=======
+      "Bash(git checkout:*)",
       "Bash(git add:*)"
->>>>>>> 8e20a65c
     ],
     "deny": [],
     "ask": [],
