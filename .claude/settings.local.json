--- conflicted
+++ resolved
@@ -20,15 +20,12 @@
       "Bash(tmux send-keys:*)",
       "Bash(node:*)",
       "Bash(tmux list-panes:*)",
-<<<<<<< HEAD
       "Bash(tmux capture-pane:*)",
       "Bash(tmux new-session:*)",
       "Bash(for i in {1..60})",
       "Bash(do tmux send-keys -t test-dmux Right)",
-      "Bash(done)"
-=======
+      "Bash(done)",
       "Bash(tmux capture-pane:*)"
->>>>>>> d30d102c
     ],
     "deny": [],
     "ask": [],
