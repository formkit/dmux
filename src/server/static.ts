export function getTerminalViewerHtml(): string {
  return `<!DOCTYPE html>
<html lang="en">
<head>
  <meta charset="UTF-8">
  <meta name="viewport" content="width=device-width, initial-scale=1.0, user-scalable=yes">
  <title>Terminal Viewer - dmux</title>
  <link rel="stylesheet" href="/styles.css">
</head>
<body>
  <div id="app"></div>

  <script type="module" src="/terminal.js"></script>
</body>
</html>`;
}

export function getDashboardHtml(): string {
  return `<!DOCTYPE html>
<html lang="en">
<head>
  <meta charset="UTF-8">
  <meta name="viewport" content="width=device-width, initial-scale=1.0, user-scalable=yes">
  <title>dmux Dashboard</title>
  <link rel="stylesheet" href="/styles.css">
</head>
<body>
  <div id="app"></div>

  <script type="module" src="/dashboard.js"></script>
</body>
</html>`;
}

export function getDashboardCss(): string {
  return `* {
  margin: 0;
  padding: 0;
  box-sizing: border-box;
}

:root {
  /* Dark theme (default) */
  --bg-gradient-start: #0f0f23;
  --bg-gradient-mid: #1a1a2e;
  --bg-gradient-end: #16213e;
  --text-primary: #e0e0e0;
  --text-secondary: #a0a0a0;
  --text-tertiary: #808080;
  --text-dim: #606060;
  --text-dimmer: #666;
  --text-bright: #fff;
  --border-color: rgba(255, 255, 255, 0.1);
  --border-accent: rgba(255, 140, 0, 0.3);
  --card-bg: rgba(255, 255, 255, 0.05);
  --card-border: rgba(255, 255, 255, 0.1);
  --header-bg: rgba(255, 255, 255, 0.05);
  --input-bg: rgba(255, 255, 255, 0.05);
  --input-border: rgba(255, 255, 255, 0.12);
  --input-focus-border: rgba(255, 140, 0, 0.5);
  --input-focus-bg: rgba(255, 255, 255, 0.08);
  --input-focus-shadow: rgba(255, 140, 0, 0.1);
  --button-bg: rgba(200, 210, 230, 0.15);
  --button-border: rgba(255, 255, 255, 0.08);
  --button-hover-bg: rgba(200, 210, 230, 0.25);
  --button-hover-border: rgba(255, 255, 255, 0.15);
  --tooltip-bg: rgba(20, 20, 30, 0.98);
  --tooltip-border: rgba(255, 255, 255, 0.15);
  --hint-bg: rgba(255, 255, 255, 0.05);
  --agent-bg: rgba(255, 255, 255, 0.08);
  --agent-border: rgba(255, 255, 255, 0.15);
  --idle-badge-bg: rgba(255, 255, 255, 0.08);
  --idle-badge-border: rgba(255, 255, 255, 0.1);
}

[data-theme="light"] {
  /* Light theme */
  --bg-gradient-start: #f0f4f8;
  --bg-gradient-mid: #e6eef5;
  --bg-gradient-end: #dce7f0;
  --text-primary: #1a1a2e;
  --text-secondary: #4a5568;
  --text-tertiary: #718096;
  --text-dim: #a0aec0;
  --text-dimmer: #cbd5e0;
  --text-bright: #000;
  --border-color: rgba(0, 0, 0, 0.1);
  --border-accent: rgba(255, 140, 0, 0.4);
  --card-bg: rgba(255, 255, 255, 0.8);
  --card-border: rgba(0, 0, 0, 0.08);
  --header-bg: rgba(255, 255, 255, 0.9);
  --input-bg: rgba(255, 255, 255, 0.6);
  --input-border: rgba(0, 0, 0, 0.15);
  --input-focus-border: rgba(255, 140, 0, 0.6);
  --input-focus-bg: rgba(255, 255, 255, 0.9);
  --input-focus-shadow: rgba(255, 140, 0, 0.15);
  --button-bg: rgba(0, 0, 0, 0.05);
  --button-border: rgba(0, 0, 0, 0.1);
  --button-hover-bg: rgba(0, 0, 0, 0.1);
  --button-hover-border: rgba(0, 0, 0, 0.2);
  --tooltip-bg: rgba(255, 255, 255, 0.98);
  --tooltip-border: rgba(0, 0, 0, 0.15);
  --hint-bg: rgba(0, 0, 0, 0.03);
  --agent-bg: rgba(0, 0, 0, 0.05);
  --agent-border: rgba(0, 0, 0, 0.12);
  --idle-badge-bg: rgba(0, 0, 0, 0.05);
  --idle-badge-border: rgba(0, 0, 0, 0.1);
}

@keyframes fadeIn {
  from { opacity: 0; transform: translateY(10px); }
  to { opacity: 1; transform: translateY(0); }
}

@keyframes pulse {
  0%, 100% { opacity: 1; }
  50% { opacity: 0.5; }
}

@keyframes slideInFromTop {
  from { opacity: 0; transform: translateY(-20px); }
  to { opacity: 1; transform: translateY(0); }
}

body {
  font-family: -apple-system, BlinkMacSystemFont, 'SF Pro Display', 'SF Pro Text', 'Segoe UI', Roboto, 'Helvetica Neue', Arial, sans-serif;
  background: linear-gradient(135deg, var(--bg-gradient-start) 0%, var(--bg-gradient-mid) 50%, var(--bg-gradient-end) 100%);
  background-attachment: fixed;
  color: var(--text-primary);
  min-height: 100vh;
  display: flex;
  flex-direction: column;
  -webkit-font-smoothing: antialiased;
  -moz-osx-font-smoothing: grayscale;
  transition: background 0.3s ease, color 0.3s ease;
}

.container {
  max-width: 1400px;
  margin: 0 auto;
  padding: 40px 20px;
  width: 100%;
  flex: 1;
  display: flex;
  flex-direction: column;
  animation: fadeIn 0.5s ease-out;
}

header {
  display: flex;
  justify-content: space-between;
  align-items: center;
  padding: 16px 24px;
  margin-bottom: 0;
  background: var(--header-bg);
  backdrop-filter: blur(10px);
  -webkit-backdrop-filter: blur(10px);
  border-bottom: 2px solid var(--border-accent);
  animation: slideInFromTop 0.6s ease-out;
  gap: 16px;
}

.logo {
  height: 24px;
  width: auto;
  flex-shrink: 0;
}

h1 {
  font-size: 18px;
  font-weight: 600;
  letter-spacing: -0.5px;
  color: var(--text-primary);
  flex: 1;
  text-align: center;
  white-space: nowrap;
  overflow: hidden;
  text-overflow: ellipsis;
  min-width: 0;
  max-width: 500px;
  margin: 0 auto;
}

.session-info {
  display: flex;
  gap: 12px;
  align-items: center;
  font-size: 13px;
  color: var(--text-secondary);
  flex-shrink: 0;
}

.theme-toggle {
  background: transparent;
  border: none;
  padding: 4px;
  cursor: pointer;
  transition: all 0.2s ease;
  display: flex;
  align-items: center;
  justify-content: center;
  color: var(--text-secondary);
  flex-shrink: 0;
  width: 24px;
  height: 24px;
}

.theme-toggle:hover {
  color: var(--text-primary);
  transform: scale(1.1);
}

.theme-toggle svg {
  width: 20px;
  height: 20px;
  fill: currentColor;
}

.session-info span {
  display: flex;
  align-items: center;
  gap: 6px;
}

.status-indicator {
  color: #4ade80;
  font-size: 16px;
  animation: pulse 2s ease-in-out infinite;
}

main {
  flex: 1;
  padding-top: 40px;
  min-height: 0;
}

.panes-grid {
  display: grid;
  grid-template-columns: repeat(auto-fill, minmax(380px, 1fr));
  gap: 24px;
  margin-bottom: 40px;
}

.pane-card {
  background: var(--card-bg);
  backdrop-filter: blur(20px);
  -webkit-backdrop-filter: blur(20px);
  border: 1px solid var(--card-border);
  border-radius: 12px;
  padding: 12px;
  position: relative;
  overflow: hidden;
  animation: fadeIn 0.5s ease-out backwards;
  color: inherit;
  display: block;
}

.pane-card:nth-child(1) { animation-delay: 0.1s; }
.pane-card:nth-child(2) { animation-delay: 0.15s; }
.pane-card:nth-child(3) { animation-delay: 0.2s; }
.pane-card:nth-child(4) { animation-delay: 0.25s; }
.pane-card:nth-child(5) { animation-delay: 0.3s; }
.pane-card:nth-child(6) { animation-delay: 0.35s; }

.pane-header {
  margin-bottom: 16px;
}

.pane-header-content {
  flex: 1;
  display: flex;
  flex-direction: column;
  gap: 6px;
}

.pane-title-link {
  display: inline-flex;
  align-items: center;
  gap: 8px;
  text-decoration: none;
  color: inherit;
  width: fit-content;
}

.pane-title-link:hover .pane-title {
  text-decoration: underline;
}

.pane-title {
  font-size: 20px;
  font-weight: 600;
  color: var(--text-bright);
  letter-spacing: -0.3px;
}

.pane-arrow {
  font-size: 16px;
  color: var(--text-secondary);
  transition: all 0.2s ease;
  opacity: 0.6;
}

.pane-title-link:hover .pane-arrow {
  color: #ff8c00;
  transform: translateX(2px);
  opacity: 1;
}

.pane-meta {
  display: flex;
  align-items: center;
  gap: 12px;
}

.pane-agent {
  padding: 2px 8px;
  border-radius: 4px;
  font-size: 10px;
  font-weight: 600;
  text-transform: uppercase;
  letter-spacing: 0.3px;
  background: var(--agent-bg);
  border: 1px solid var(--agent-border);
  color: var(--text-tertiary);
  white-space: nowrap;
}

.pane-agent.claude {
  background: rgba(217, 119, 87, 0.15);
  border-color: rgba(217, 119, 87, 0.3);
  color: #D97757;
}

.pane-agent.opencode {
  background: rgba(102, 126, 234, 0.15);
  border-color: rgba(102, 126, 234, 0.3);
  color: #667eea;
}

.pane-prompt-section {
  margin-bottom: 12px;
}

.pane-prompt-header {
  display: flex;
  justify-content: space-between;
  align-items: center;
  padding: 6px 8px;
  background: var(--input-bg);
  border: 1px solid var(--input-border);
  border-radius: 6px;
  cursor: pointer;
  transition: all 0.2s ease;
}

.pane-prompt-header:hover {
  background: var(--input-focus-bg);
  border-color: var(--input-border);
}

.prompt-label {
  font-size: 11px;
  font-weight: 600;
  text-transform: uppercase;
  letter-spacing: 0.5px;
  color: var(--text-tertiary);
}

.expand-icon {
  font-size: 10px;
  color: var(--text-tertiary);
  transition: transform 0.2s ease;
}

.pane-prompt {
  color: var(--text-secondary);
  font-size: 13px;
  margin-top: 8px;
  padding: 8px 12px;
  line-height: 1.6;
  background: var(--input-bg);
  border: 1px solid var(--input-border);
  border-radius: 6px;
  font-family: 'SF Mono', Monaco, 'Courier New', monospace;
}

.agent-summary {
  color: var(--text-secondary);
  font-size: 13px;
  margin-bottom: 12px;
  padding: 10px 12px;
  line-height: 1.5;
  background: rgba(96, 165, 250, 0.08);
  border: 1px solid rgba(96, 165, 250, 0.2);
  border-radius: 6px;
  font-style: italic;
}

.tooltip {
  position: absolute;
  background: var(--tooltip-bg);
  backdrop-filter: blur(20px);
  -webkit-backdrop-filter: blur(20px);
  border: 1px solid var(--tooltip-border);
  padding: 16px;
  border-radius: 12px;
  z-index: 1000;
  white-space: pre-wrap;
  max-width: 400px;
  max-height: 200px;
  overflow-y: auto;
  box-shadow:
    0 20px 60px rgba(0, 0, 0, 0.3),
    0 0 0 1px var(--border-color);
  font-size: 13px;
  color: var(--text-primary);
  pointer-events: none;
  animation: fadeIn 0.2s ease-out;
}

.pane-status {
  display: flex;
  flex-direction: column;
  gap: 10px;
}

.status-item {
  display: flex;
  justify-content: space-between;
  align-items: center;
  font-size: 13px;
  padding: 8px 0;
}

.status-label {
  color: var(--text-tertiary);
  font-weight: 500;
}

.status-value {
  display: flex;
  align-items: center;
  gap: 6px;
}

.status-badge {
  padding: 4px 10px;
  border-radius: 6px;
  font-size: 11px;
  font-weight: 600;
  text-transform: uppercase;
  letter-spacing: 0.3px;
  transition: all 0.2s ease;
}

.status-badge.working {
  background: linear-gradient(135deg, #fbbf24 0%, #f59e0b 100%);
  color: #000;
  box-shadow: 0 2px 8px rgba(251, 191, 36, 0.4);
}

.status-badge.waiting {
  background: linear-gradient(135deg, #60a5fa 0%, #3b82f6 100%);
  color: #000;
  box-shadow: 0 2px 8px rgba(96, 165, 250, 0.4);
}

.status-badge.idle {
  background: var(--idle-badge-bg);
  color: var(--text-tertiary);
  border: 1px solid var(--idle-badge-border);
}

.status-badge.running {
  background: linear-gradient(135deg, #4ade80 0%, #22c55e 100%);
  color: #000;
  box-shadow: 0 2px 8px rgba(74, 222, 128, 0.4);
}

.status-badge.passed {
  background: linear-gradient(135deg, #4ade80 0%, #22c55e 100%);
  color: #000;
  box-shadow: 0 2px 8px rgba(74, 222, 128, 0.4);
}

.status-badge.failed {
  background: linear-gradient(135deg, #f87171 0%, #ef4444 100%);
  color: #000;
  box-shadow: 0 2px 8px rgba(248, 113, 113, 0.4);
}

.status-badge.analyzing {
  background: linear-gradient(135deg, #a78bfa 0%, #8b5cf6 100%);
  color: #000;
  box-shadow: 0 2px 8px rgba(167, 139, 250, 0.4);
  animation: pulse 2s ease-in-out infinite;
}

.pane-id {
  font-family: 'SF Mono', Monaco, monospace;
  font-size: 10px;
  color: var(--text-dimmer);
  font-weight: 500;
  letter-spacing: 0.2px;
}

/* Interactive Area Styles */
.pane-interactive {
  margin-top: 12px;
}

.options-dialog {
  display: flex;
  flex-direction: column;
  gap: 12px;
}

.options-question {
  font-size: 14px;
  font-weight: 500;
  color: var(--text-primary);
  line-height: 1.4;
}

.options-warning {
  padding: 8px 12px;
  background: rgba(248, 113, 113, 0.1);
  border: 1px solid rgba(248, 113, 113, 0.3);
  border-radius: 6px;
  color: #fca5a5;
  font-size: 12px;
  display: flex;
  align-items: center;
  gap: 6px;
}

.options-buttons {
  display: flex;
  flex-wrap: wrap;
  gap: 8px;
}

.option-button {
  padding: 8px 16px;
  background: linear-gradient(135deg, #60a5fa 0%, #3b82f6 100%);
  color: #000;
  border: none;
  border-radius: 6px;
  font-size: 13px;
  font-weight: 600;
  cursor: pointer;
  transition: all 0.2s ease;
  box-shadow: 0 2px 8px rgba(96, 165, 250, 0.3);
}

.option-button:hover {
  transform: translateY(-2px);
  box-shadow: 0 4px 12px rgba(96, 165, 250, 0.4);
}

.option-button:active {
  transform: translateY(0);
}

.option-button-danger {
  background: linear-gradient(135deg, #f87171 0%, #ef4444 100%);
  box-shadow: 0 2px 8px rgba(248, 113, 113, 0.3);
}

.option-button-danger:hover {
  box-shadow: 0 4px 12px rgba(248, 113, 113, 0.4);
}

.analyzing-state {
  display: flex;
  align-items: center;
  gap: 12px;
  padding: 8px 0;
  color: #a78bfa;
  font-size: 14px;
  font-weight: 500;
}

.loader-spinner {
  width: 20px;
  height: 20px;
  border: 3px solid rgba(167, 139, 250, 0.2);
  border-top-color: #a78bfa;
  border-radius: 50%;
  animation: spin 1s linear infinite;
}

@keyframes spin {
  to { transform: rotate(360deg); }
}

.prompt-input-wrapper {
  display: flex;
  align-items: flex-start;
  gap: 8px;
  padding: 8px;
  background: var(--input-bg);
  border: 1px solid var(--input-border);
  border-radius: 8px;
  transition: all 0.2s ease;
}

.prompt-input-wrapper:focus-within {
  border-color: var(--input-focus-border);
  background: var(--input-focus-bg);
  box-shadow: 0 0 0 3px var(--input-focus-shadow);
}

.queued-message {
  margin-top: 8px;
  padding: 6px 10px;
  background: rgba(74, 222, 128, 0.1);
  border: 1px solid rgba(74, 222, 128, 0.3);
  border-radius: 6px;
  color: #4ade80;
  font-size: 12px;
  animation: fadeIn 0.3s ease-out;
}

.prompt-textarea {
  flex: 1;
  min-height: 20px;
  max-height: 150px;
  padding: 0;
  background: transparent;
  border: none;
  color: var(--text-primary);
  font-family: 'SF Mono', Monaco, 'Courier New', monospace;
  font-size: 13px;
  line-height: 1.4;
  resize: none;
  overflow-y: auto;
}

.prompt-textarea:focus {
  outline: none;
}

.prompt-textarea:disabled {
  opacity: 0.5;
  cursor: not-allowed;
}

.prompt-textarea::placeholder {
  color: var(--text-dimmer);
}

.send-button {
  flex-shrink: 0;
  width: 28px;
  height: 28px;
  padding: 6px;
  background: var(--button-bg);
  color: var(--text-secondary);
  border: 1px solid var(--button-border);
  border-radius: 50%;
  cursor: pointer;
  transition: all 0.2s ease;
  display: flex;
  align-items: center;
  justify-content: center;
}

.send-button:hover:not(:disabled) {
  background: var(--button-hover-bg);
  border-color: var(--button-hover-border);
}

.send-button:active:not(:disabled) {
  transform: scale(0.92);
}

.send-button:disabled {
  opacity: 0.3;
  cursor: not-allowed;
}

.send-button svg {
  width: 100%;
  height: 100%;
  fill: currentColor;
}

.button-loader {
  width: 14px;
  height: 14px;
  border: 2px solid rgba(0, 0, 0, 0.2);
  border-top-color: #000;
  border-radius: 50%;
  animation: spin 0.8s linear infinite;
}

.dev-server-status {
  margin-top: 12px;
  padding-top: 12px;
  border-top: 1px solid rgba(255, 255, 255, 0.08);
  display: flex;
  align-items: center;
  gap: 8px;
  font-size: 12px;
}

.dev-link {
  color: #ff8c00;
  text-decoration: none;
  font-weight: 600;
  transition: color 0.2s ease;
}

.dev-link:hover {
  color: #ffa500;
}

.no-panes {
  text-align: center;
  padding: 100px 20px;
  color: var(--text-tertiary);
  animation: fadeIn 0.6s ease-out;
}

.no-panes p {
  margin-bottom: 16px;
  font-size: 18px;
  font-weight: 500;
}

.hint {
  font-size: 14px;
  color: var(--text-dim);
  background: var(--hint-bg);
  padding: 12px 24px;
  border-radius: 12px;
  display: inline-block;
  margin-top: 8px;
}

footer {
  padding: 12px 0;
  margin-top: auto;
  animation: fadeIn 0.8s ease-out;
}

.footer-info {
  display: flex;
  justify-content: space-between;
  font-size: 11px;
  color: var(--text-dim);
  padding: 0;
}

.footer-info span {
  display: flex;
  align-items: center;
  gap: 8px;
}

@media (max-width: 768px) {
  .container {
    padding: 0 16px 24px;
  }

  header {
    padding: 12px 18px;
    gap: 8px;
  }

  .logo {
    height: 20px;
  }

  h1 {
    font-size: 14px;
    max-width: none;
  }

  .session-info {
    font-size: 11px;
    gap: 8px;
  }

  .session-info span:not(.status-indicator) {
    display: none;
  }

  main {
    padding-top: 24px;
  }

  .panes-grid {
    grid-template-columns: 1fr;
    gap: 16px;
  }

  .footer-info {
    flex-direction: column;
    gap: 6px;
    font-size: 10px;
  }
}

/* Terminal text colors */
.term-fg-black { color: #000000; }
.term-fg-red { color: #cd3131; }
.term-fg-green { color: #0dbc79; }
.term-fg-yellow { color: #e5e510; }
.term-fg-blue { color: #2472c8; }
.term-fg-magenta { color: #bc3fbc; }
.term-fg-cyan { color: #11a8cd; }
.term-fg-white { color: #e5e5e5; }

.term-fg-bright-black { color: #666666; }
.term-fg-bright-red { color: #f14c4c; }
.term-fg-bright-green { color: #23d18b; }
.term-fg-bright-yellow { color: #f5f543; }
.term-fg-bright-blue { color: #3b8eea; }
.term-fg-bright-magenta { color: #d670d6; }
.term-fg-bright-cyan { color: #29b8db; }
.term-fg-bright-white { color: #ffffff; }

.term-bg-black { background-color: #000000; }
.term-bg-red { background-color: #cd3131; }
.term-bg-green { background-color: #0dbc79; }
.term-bg-yellow { background-color: #e5e510; }
.term-bg-blue { background-color: #2472c8; }
.term-bg-magenta { background-color: #bc3fbc; }
.term-bg-cyan { background-color: #11a8cd; }
.term-bg-white { background-color: #e5e5e5; }

.term-bold { font-weight: bold; }
.term-dim { opacity: 0.7; }
.term-italic { font-style: italic; }
.term-underline { text-decoration: underline; }
.term-strikethrough { text-decoration: line-through; }

/* Cursor styling - disabled by default for Ink apps */
.term-cursor {
  /* Cursor hidden by default since Ink apps don't have meaningful cursor position */
  /* background-color: rgba(255, 255, 255, 0.3); */
  /* animation: cursor-blink 1s step-end infinite; */
}

/* Uncomment to enable cursor display */
/*
.term-cursor {
  background-color: rgba(255, 255, 255, 0.3);
  animation: cursor-blink 1s step-end infinite;
}

@keyframes cursor-blink {
  0%, 50% { background-color: rgba(255, 255, 255, 0.3); }
  51%, 100% { background-color: transparent; }
}
*/

/* Terminal Page Layout */
.terminal-page {
  display: flex;
  flex-direction: column;
  height: 100vh;
  background: #000;
}

.back-button {
  color: #e0e0e0;
  text-decoration: none;
  font-size: 14px;
  font-weight: 500;
  transition: color 0.2s;
  white-space: nowrap;
  flex-shrink: 0;
}

.back-button:hover {
  color: #fff;
}

.terminal-content {
  flex: 1;
  overflow: auto;
  padding: 10px;
}

.terminal-page .terminal-output {
  font-family: 'SF Mono', Monaco, 'Cascadia Code', 'Roboto Mono', monospace;
  line-height: 1.0;
  color: #f0f0f0;
  margin: 0;
  min-height: 100%;
}

.terminal-row {
  white-space: pre;
  margin: 0;
  padding: 0;
  line-height: 1.0;
}

/* Mobile toolbar */
.mobile-toolbar {
  display: flex;
  gap: 6px;
  padding: 8px;
  background: #1a1a1a;
  border-bottom: 1px solid #333;
  overflow-x: auto;
  flex-wrap: nowrap;
}

.toolbar-key {
  background: #2d2d2d;
  border: 1px solid #444;
  border-radius: 4px;
  color: #e0e0e0;
  padding: 8px 12px;
  font-size: 13px;
  font-family: 'SF Mono', Monaco, monospace;
  cursor: pointer;
  flex-shrink: 0;
  min-width: 44px;
  transition: all 0.15s;
  user-select: none;
  -webkit-tap-highlight-color: transparent;
}

.toolbar-key:active {
  background: #3d3d3d;
  transform: scale(0.95);
}

.toolbar-key.active {
  background: #667eea;
  border-color: #667eea;
  color: #fff;
}

/* Hidden mobile input */
.mobile-input {
  position: absolute;
  left: -9999px;
  width: 1px;
  height: 1px;
  opacity: 0.01;
  pointer-events: none;
}

/* Actions bar */
.actions-bar {
  display: flex;
  justify-content: flex-end;
  margin-bottom: 20px;
  padding: 0 4px;
}

.create-pane-button {
  display: flex;
  align-items: center;
  gap: 6px;
  padding: 6px 12px;
  background: var(--button-bg);
  color: var(--text-primary);
  border: 1px solid var(--button-border);
  border-radius: 6px;
  font-size: 13px;
  font-weight: 500;
  cursor: pointer;
  transition: all 0.15s ease;
}

.create-pane-button:hover:not(:disabled) {
  background: var(--button-hover-bg);
  border-color: var(--button-hover-border);
}

.create-pane-button:disabled {
  opacity: 0.5;
  cursor: not-allowed;
}

.create-pane-button svg {
  width: 14px;
  height: 14px;
  fill: none;
}

/* Modal styles */
.modal-overlay {
  position: fixed;
  top: 0;
  left: 0;
  width: 100%;
  height: 100%;
  background: rgba(0, 0, 0, 0.7);
  backdrop-filter: blur(8px);
  -webkit-backdrop-filter: blur(8px);
  display: flex;
  align-items: center;
  justify-content: center;
  z-index: 2000;
  animation: fadeIn 0.2s ease-out;
}

.modal-dialog {
  background: var(--card-bg);
  backdrop-filter: blur(20px);
  -webkit-backdrop-filter: blur(20px);
  border: 1px solid var(--card-border);
  border-radius: 16px;
  width: 90%;
  max-width: 600px;
  max-height: 90vh;
  overflow: hidden;
  display: flex;
  flex-direction: column;
  box-shadow: 0 20px 60px rgba(0, 0, 0, 0.4);
  animation: slideUp 0.3s ease-out;
}

@keyframes slideUp {
  from {
    opacity: 0;
    transform: translateY(20px);
  }
  to {
    opacity: 1;
    transform: translateY(0);
  }
}

.modal-header {
  display: flex;
  align-items: center;
  justify-content: space-between;
  padding: 20px 24px;
  border-bottom: 1px solid var(--border-color);
}

.modal-header h2 {
  font-size: 20px;
  font-weight: 600;
  color: var(--text-primary);
  margin: 0;
}

.modal-close {
  background: none;
  border: none;
  color: var(--text-secondary);
  font-size: 32px;
  line-height: 1;
  cursor: pointer;
  padding: 0;
  width: 32px;
  height: 32px;
  display: flex;
  align-items: center;
  justify-content: center;
  border-radius: 6px;
  transition: all 0.2s ease;
}

.modal-close:hover {
  background: var(--button-hover-bg);
  color: var(--text-primary);
}

.modal-body {
  padding: 24px;
  overflow-y: auto;
  flex: 1;
}

.form-group {
  margin-bottom: 20px;
}

.form-group:last-child {
  margin-bottom: 0;
}

.form-group label {
  display: block;
  font-size: 14px;
  font-weight: 600;
  color: var(--text-primary);
  margin-bottom: 8px;
}

.modal-textarea {
  width: 100%;
  padding: 12px;
  background: var(--input-bg);
  border: 1px solid var(--input-border);
  border-radius: 8px;
  color: var(--text-primary);
  font-size: 14px;
  font-family: -apple-system, BlinkMacSystemFont, 'Segoe UI', sans-serif;
  resize: vertical;
  min-height: 100px;
  transition: all 0.2s ease;
}

.modal-textarea:focus {
  outline: none;
  border-color: var(--input-focus-border);
  background: var(--input-focus-bg);
  box-shadow: 0 0 0 3px var(--input-focus-shadow);
}

.modal-textarea:disabled {
  opacity: 0.5;
  cursor: not-allowed;
}

.input-hint {
  font-size: 12px;
  color: var(--text-tertiary);
  margin-top: 6px;
}

.agent-selector {
  display: flex;
  gap: 12px;
}

.agent-option {
  flex: 1;
  display: flex;
  align-items: center;
  gap: 12px;
  padding: 12px 20px;
  background: var(--button-bg);
  border: 2px solid var(--button-border);
  border-radius: 8px;
  color: var(--text-primary);
  font-size: 14px;
  font-weight: 600;
  text-transform: capitalize;
  cursor: pointer;
  transition: all 0.2s ease;
}

.agent-logo {
  width: 40px;
  height: 40px;
  flex-shrink: 0;
}

.agent-option:hover:not(:disabled) {
  background: var(--button-hover-bg);
  border-color: var(--button-hover-border);
}

.agent-option.selected {
  background: var(--input-focus-bg);
  border-color: var(--input-focus-border);
  color: var(--text-bright);
}

.agent-option:disabled {
  opacity: 0.5;
  cursor: not-allowed;
}

.modal-footer {
  display: flex;
  gap: 12px;
  padding: 20px 24px;
  border-top: 1px solid var(--border-color);
  justify-content: flex-end;
}

.modal-button {
  padding: 10px 24px;
  border-radius: 8px;
  font-size: 14px;
  font-weight: 600;
  cursor: pointer;
  transition: all 0.2s ease;
  border: none;
  display: flex;
  align-items: center;
  gap: 8px;
}

.modal-button-secondary {
  background: var(--button-bg);
  color: var(--text-primary);
  border: 1px solid var(--button-border);
}

.modal-button-secondary:hover:not(:disabled) {
  background: var(--button-hover-bg);
  border-color: var(--button-hover-border);
}

.modal-button-primary {
  background: var(--input-focus-bg);
  color: var(--text-bright);
  border: 1px solid var(--input-focus-border);
}

.modal-button-primary:hover:not(:disabled) {
  background: var(--button-hover-bg);
  border-color: var(--button-hover-border);
}

.modal-button:disabled {
  opacity: 0.5;
  cursor: not-allowed;
}

.button-loader {
  width: 16px;
  height: 16px;
  border: 2px solid rgba(255, 255, 255, 0.3);
  border-top-color: #fff;
  border-radius: 50%;
  animation: spin 0.6s linear infinite;
}

@keyframes spin {
  to { transform: rotate(360deg); }
}`;
}

export function getDashboardJs(): string {
  return `// Dashboard with Vue.js
import { createApp } from '/vue.esm-browser.js';

let refreshInterval = null;

const app = createApp({
  data() {
    return {
      projectName: 'Loading...',
      sessionName: '',
      connected: false,
      panes: [],
      lastUpdate: null,
      timeSinceUpdate: 'Never',
      promptInputs: {}, // Map of pane ID to prompt text
      sendingPrompts: new Set(), // Set of pane IDs currently sending
      queuedMessages: {}, // Map of pane ID to temporary "queued" message
      theme: localStorage.getItem('dmux-theme') || 'dark', // Theme state
      expandedPrompts: new Set(), // Set of pane IDs with expanded initial prompts
<<<<<<< HEAD
      loadingOptions: new Set() // Set of pane IDs with loading option dialogs
=======
      showCreateDialog: false,
      newPanePrompt: '',
      newPaneAgent: null,
      creatingPane: false,
      availableAgents: [],
      needsAgentChoice: false,
      createStep: 'prompt' // 'prompt' or 'agent'
>>>>>>> 4a34cbed
    };
  },
  template: \`
    <header>
      <img src="https://cdn.formk.it/dmux/dmux.png" alt="dmux" class="logo" />
      <h1>{{ projectName }}</h1>
      <div class="session-info">
        <button @click="toggleTheme" class="theme-toggle" :title="theme === 'dark' ? 'Switch to light mode' : 'Switch to dark mode'">
          <svg v-if="theme === 'dark'" xmlns="http://www.w3.org/2000/svg" viewBox="0 0 24 24">
            <path d="M12 2.25a.75.75 0 01.75.75v2.25a.75.75 0 01-1.5 0V3a.75.75 0 01.75-.75zM7.5 12a4.5 4.5 0 119 0 4.5 4.5 0 01-9 0zM18.894 6.166a.75.75 0 00-1.06-1.06l-1.591 1.59a.75.75 0 101.06 1.061l1.591-1.59zM21.75 12a.75.75 0 01-.75.75h-2.25a.75.75 0 010-1.5H21a.75.75 0 01.75.75zM17.834 18.894a.75.75 0 001.06-1.06l-1.59-1.591a.75.75 0 10-1.061 1.06l1.59 1.591zM12 18a.75.75 0 01.75.75V21a.75.75 0 01-1.5 0v-2.25A.75.75 0 0112 18zM7.758 17.303a.75.75 0 00-1.061-1.06l-1.591 1.59a.75.75 0 001.06 1.061l1.591-1.59zM6 12a.75.75 0 01-.75.75H3a.75.75 0 010-1.5h2.25A.75.75 0 016 12zM6.697 7.757a.75.75 0 001.06-1.06l-1.59-1.591a.75.75 0 00-1.061 1.06l1.59 1.591z"/>
          </svg>
          <svg v-else xmlns="http://www.w3.org/2000/svg" viewBox="0 0 24 24">
            <path d="M9.528 1.718a.75.75 0 01.162.819A8.97 8.97 0 009 6.5a9 9 0 009 9 8.97 8.97 0 003.963-.69.75.75 0 01.981.98 10.503 10.503 0 01-9.694 6.46c-5.799 0-10.5-4.701-10.5-10.5 0-4.368 2.667-8.112 6.46-9.694a.75.75 0 01.818.162z"/>
          </svg>
        </button>
        <span v-if="sessionName">{{ sessionName }}</span>
        <span class="status-indicator" :style="{ color: connected ? '#4ade80' : '#f87171' }">●</span>
      </div>
    </header>

    <div class="container">
      <main>
        <div class="actions-bar">
          <button @click="openCreateDialog" class="create-pane-button" :disabled="creatingPane">
            <svg xmlns="http://www.w3.org/2000/svg" viewBox="0 0 24 24" fill="currentColor">
              <path d="M12 4.5v15m7.5-7.5h-15" stroke="currentColor" stroke-width="2" stroke-linecap="round" stroke-linejoin="round"/>
            </svg>
            Create New Pane
          </button>
        </div>

        <div v-if="panes.length === 0" class="no-panes">
          <p>No dmux panes active</p>
          <p class="hint">Click "Create New Pane" above or press 'n' in dmux</p>
        </div>

        <div v-else class="panes-grid">
          <div
            v-for="pane in panes"
            :key="pane.id"
            class="pane-card"
          >
            <div class="pane-header">
              <div class="pane-header-content">
                <a :href="'/panes/' + pane.id" class="pane-title-link">
                  <span class="pane-title">{{ pane.slug }}</span>
                  <span class="pane-arrow">→</span>
                </a>
                <div class="pane-meta">
                  <span class="pane-agent" :class="pane.agent || ''">{{ pane.agent || 'unknown' }}</span>
                  <span class="pane-id">{{ pane.paneId }}</span>
                </div>
              </div>
            </div>

            <div class="pane-prompt-section">
              <div
                class="pane-prompt-header"
                @click="togglePrompt(pane.id)"
                :class="{ 'expanded': expandedPrompts.has(pane.id) }"
              >
                <span class="prompt-label">Initial Prompt</span>
                <span class="expand-icon">{{ expandedPrompts.has(pane.id) ? '▼' : '▶' }}</span>
              </div>
              <div v-if="expandedPrompts.has(pane.id)" class="pane-prompt">
                {{ pane.prompt || 'No prompt' }}
              </div>
            </div>

            <!-- Show agent summary when idle -->
            <div v-if="pane.agentStatus === 'idle' && pane.agentSummary" class="agent-summary">
              {{ pane.agentSummary }}
            </div>

            <div class="pane-interactive" @click.prevent>
              <!-- Options Dialog (when waiting with options) -->
              <div v-if="pane.agentStatus === 'waiting' && pane.options && pane.options.length > 0" class="options-dialog">
                <div class="options-question">{{ pane.optionsQuestion || 'Choose an option:' }}</div>
                <div v-if="pane.potentialHarm && pane.potentialHarm.hasRisk" class="options-warning">
                  ⚠️ {{ pane.potentialHarm.description }}
                </div>
                <div v-if="loadingOptions.has(pane.id)" class="analyzing-state">
                  <div class="loader-spinner"></div>
                  <span>Processing selection...</span>
                </div>
                <div v-else class="options-buttons">
                  <button
                    v-for="option in pane.options"
                    :key="option.action"
                    @click="selectOption(pane, option)"
                    class="option-button"
                    :class="{ 'option-button-danger': pane.potentialHarm && pane.potentialHarm.hasRisk }"
                    :disabled="loadingOptions.has(pane.id)"
                  >
                    {{ option.action }}
                  </button>
                </div>
              </div>

              <!-- Analyzing (show loader) -->
              <div v-else-if="pane.agentStatus === 'analyzing'" class="analyzing-state">
                <div class="loader-spinner"></div>
                <span>Analyzing...</span>
              </div>

              <!-- Working/Idle (show prompt input) -->
              <div v-else>
                <div class="prompt-input-wrapper">
                  <textarea
                    v-model="promptInputs[pane.id]"
                    @input="autoExpand"
                    :placeholder="pane.agentStatus === 'working' ? 'Queue a prompt...' : 'Send a prompt...'"
                    :disabled="sendingPrompts.has(pane.id)"
                    class="prompt-textarea"
                    rows="1"
                  ></textarea>
                  <button
                    @click="sendPrompt(pane)"
                    :disabled="!promptInputs[pane.id] || sendingPrompts.has(pane.id)"
                    class="send-button"
                    :title="pane.agentStatus === 'working' ? 'Queue prompt' : 'Send prompt'"
                  >
                    <span v-if="sendingPrompts.has(pane.id)" class="button-loader"></span>
                    <svg v-else xmlns="http://www.w3.org/2000/svg" viewBox="0 0 988.44 1200.05">
                      <path d="M425.13,28.37L30.09,423.41C11.19,441.37.34,466.2,0,492.27c-.34,26.07,9.86,51.17,28.29,69.61,18.43,18.45,43.52,28.67,69.59,28.35,26.07-.31,50.91-11.14,68.88-30.02l233.16-233.52v776.64c0,34.56,18.43,66.48,48.36,83.76,29.93,17.28,66.8,17.28,96.72,0,29.93-17.28,48.36-49.21,48.36-83.76V328.85l231.72,231.36c24.63,23.41,59.74,32.18,92.48,23.09,32.74-9.08,58.32-34.68,67.38-67.43,9.05-32.75.25-67.85-23.18-92.46L566.73,28.37C548.63,10.16,524-.04,498.33.05c-.8-.06-1.6-.06-2.4,0-.8-.06-1.6-.06-2.4,0-25.65,0-50.25,10.19-68.4,28.32h0Z"/>
                    </svg>
                  </button>
                </div>
                <div v-if="queuedMessages[pane.id]" class="queued-message">
                  ✓ {{ queuedMessages[pane.id] }}
                </div>
              </div>
            </div>

            <div v-if="pane.devStatus && pane.devStatus !== 'stopped'" class="dev-server-status">
              <span class="status-label">Dev Server:</span>
              <span class="status-badge" :class="pane.devStatus">{{ pane.devStatus }}</span>
              <a v-if="pane.devUrl" :href="pane.devUrl" target="_blank" class="dev-link">↗</a>
            </div>
          </div>
        </div>
      </main>

      <footer>
        <div class="footer-info">
          <span>Auto-refresh: <span>ON</span></span>
          <span>Last update: <span>{{ timeSinceUpdate }}</span></span>
        </div>
      </footer>
    </div>

    <!-- Create Pane Dialog -->
    <div v-if="showCreateDialog" class="modal-overlay" @click.self="closeCreateDialog">
      <div class="modal-dialog">
        <div class="modal-header">
          <h2>{{ createStep === 'prompt' ? 'Create New Pane' : 'Select Agent' }}</h2>
          <button @click="closeCreateDialog" class="modal-close">&times;</button>
        </div>
        <div class="modal-body">
          <!-- Step 1: Prompt -->
          <div v-if="createStep === 'prompt'" class="form-group">
            <label for="pane-prompt">Prompt</label>
            <textarea
              id="pane-prompt"
              v-model="newPanePrompt"
              placeholder="Enter task description (e.g., 'Add tests for the authentication module')"
              rows="4"
              class="modal-textarea"
              :disabled="creatingPane"
              @keydown.meta.enter="submitPrompt"
              @keydown.ctrl.enter="submitPrompt"
            ></textarea>
            <div class="input-hint">Cmd/Ctrl + Enter to continue</div>
          </div>

          <!-- Step 2: Agent Selection -->
          <div v-if="createStep === 'agent'" class="form-group">
            <label>Select Agent</label>
            <div class="agent-selector">
              <button
                v-for="agent in availableAgents"
                :key="agent"
                @click="newPaneAgent = agent"
                class="agent-option"
                :class="{ 'selected': newPaneAgent === agent }"
                :disabled="creatingPane"
              >
                <img
                  :src="'https://cdn.formk.it/dmux/' + agent + '.svg'"
                  :alt="agent"
                  class="agent-logo"
                />
                <span>{{ agent }}</span>
              </button>
            </div>
          </div>
        </div>
        <div class="modal-footer">
          <button
            v-if="createStep === 'agent'"
            @click="createStep = 'prompt'"
            class="modal-button modal-button-secondary"
            :disabled="creatingPane"
          >
            Back
          </button>
          <button @click="closeCreateDialog" class="modal-button modal-button-secondary" :disabled="creatingPane">
            Cancel
          </button>
          <button
            v-if="createStep === 'prompt'"
            @click="submitPrompt"
            class="modal-button modal-button-primary"
            :disabled="!newPanePrompt.trim() || creatingPane"
          >
            <span v-if="creatingPane" class="button-loader"></span>
            <span v-else>Continue</span>
          </button>
          <button
            v-if="createStep === 'agent'"
            @click="createPane"
            class="modal-button modal-button-primary"
            :disabled="!newPaneAgent || creatingPane"
          >
            <span v-if="creatingPane" class="button-loader"></span>
            <span v-else>Create Pane</span>
          </button>
        </div>
      </div>
    </div>
  \`,
  methods: {
    toggleTheme() {
      this.theme = this.theme === 'dark' ? 'light' : 'dark';
      localStorage.setItem('dmux-theme', this.theme);
      document.documentElement.setAttribute('data-theme', this.theme);
    },
    togglePrompt(paneId) {
      if (this.expandedPrompts.has(paneId)) {
        this.expandedPrompts.delete(paneId);
      } else {
        this.expandedPrompts.add(paneId);
      }
      // Force reactivity
      this.expandedPrompts = new Set(this.expandedPrompts);
    },
    openCreateDialog() {
      this.showCreateDialog = true;
      this.newPanePrompt = '';
      this.newPaneAgent = null;
      this.availableAgents = [];
      this.needsAgentChoice = false;
      this.createStep = 'prompt';
      // Focus the textarea after dialog opens
      setTimeout(() => {
        const textarea = document.getElementById('pane-prompt');
        if (textarea) textarea.focus();
      }, 100);
    },
    closeCreateDialog() {
      this.showCreateDialog = false;
      this.newPanePrompt = '';
      this.newPaneAgent = null;
      this.creatingPane = false;
      this.createStep = 'prompt';
      this.availableAgents = [];
      this.needsAgentChoice = false;
    },
    async submitPrompt() {
      if (!this.newPanePrompt.trim() || this.creatingPane) return;

      this.creatingPane = true;

      try {
        // First API call: Send prompt without agent
        const response = await fetch('/api/panes', {
          method: 'POST',
          headers: { 'Content-Type': 'application/json' },
          body: JSON.stringify({
            prompt: this.newPanePrompt.trim()
          })
        });

        const data = await response.json();

        if (data.success) {
          // Pane created without agent selection (only one agent available)
          this.closeCreateDialog();
          await this.fetchPanes();
          console.log('Pane created:', data.pane);
        } else if (data.needsAgentChoice) {
          // Agent selection required
          this.availableAgents = data.availableAgents || [];
          this.needsAgentChoice = true;
          this.createStep = 'agent';
          this.creatingPane = false;
          // Auto-select first agent
          if (this.availableAgents.length > 0) {
            this.newPaneAgent = this.availableAgents[0];
          }
        } else {
          // Error occurred
          console.error('Failed to create pane:', data.error);
          alert('Failed to create pane: ' + (data.error || 'Unknown error'));
          this.creatingPane = false;
        }
      } catch (err) {
        console.error('Failed to create pane:', err);
        alert('Failed to create pane: ' + err.message);
        this.creatingPane = false;
      }
    },
    async createPane() {
      if (!this.newPaneAgent || this.creatingPane) return;

      this.creatingPane = true;

      try {
        // Second API call: Send prompt with selected agent
        const response = await fetch('/api/panes', {
          method: 'POST',
          headers: { 'Content-Type': 'application/json' },
          body: JSON.stringify({
            prompt: this.newPanePrompt.trim(),
            agent: this.newPaneAgent
          })
        });

        const data = await response.json();

        if (data.success) {
          // Pane created successfully
          this.closeCreateDialog();
          await this.fetchPanes();
          console.log('Pane created:', data.pane);
        } else {
          // Error occurred
          console.error('Failed to create pane:', data.error);
          alert('Failed to create pane: ' + (data.error || 'Unknown error'));
        }
      } catch (err) {
        console.error('Failed to create pane:', err);
        alert('Failed to create pane: ' + err.message);
      } finally {
        this.creatingPane = false;
      }
    },
    async fetchPanes() {
      try {
        const response = await fetch('/api/panes');
        const data = await response.json();
        this.projectName = data.projectName || 'Unknown Project';
        this.sessionName = data.sessionName || '';
        this.panes = data.panes || [];
        this.lastUpdate = new Date();
        this.connected = true;
        this.updateTimeSinceUpdate();

        // Clear loading state for panes that are no longer waiting
        this.loadingOptions.forEach(paneId => {
          const pane = this.panes.find(p => p.id === paneId);
          if (!pane || pane.agentStatus !== 'waiting') {
            this.loadingOptions.delete(paneId);
          }
        });
        // Force reactivity
        this.loadingOptions = new Set(this.loadingOptions);
      } catch (err) {
        this.connected = false;
      }
    },
    async sendKeys(paneId, keys) {
      try {
        const response = await fetch(\`/api/keys/\${paneId}\`, {
          method: 'POST',
          headers: { 'Content-Type': 'application/json' },
          body: JSON.stringify({ key: keys })
        });
        return response.ok;
      } catch (err) {
        console.error('Failed to send keys:', err);
        return false;
      }
    },
    async sendPrompt(pane) {
      const prompt = this.promptInputs[pane.id];
      if (!prompt || this.sendingPrompts.has(pane.id)) return;

      this.sendingPrompts.add(pane.id);

      try {
        // Send each character of the prompt
        for (const char of prompt) {
          await this.sendKeys(pane.id, char);
          await new Promise(resolve => setTimeout(resolve, 5)); // Small delay between chars
        }

        // Send Enter to submit
        await this.sendKeys(pane.id, 'Enter');

        // Show queued message for working status
        if (pane.agentStatus === 'working') {
          this.queuedMessages[pane.id] = 'Sent to queue';
          setTimeout(() => {
            delete this.queuedMessages[pane.id];
          }, 3000);
        }

        // Clear input
        this.promptInputs[pane.id] = '';
      } catch (err) {
        console.error('Failed to send prompt:', err);
      } finally {
        this.sendingPrompts.delete(pane.id);
      }
    },
    async selectOption(pane, option) {
      if (!option.keys || option.keys.length === 0) return;

      // Set loading state immediately
      this.loadingOptions.add(pane.id);
      // Force reactivity
      this.loadingOptions = new Set(this.loadingOptions);

      try {
        // Send the first key in the array (usually the main option key)
        const key = option.keys[0];
        await this.sendKeys(pane.id, key);

        // Clear loading state after a short delay to ensure the state has transitioned
        // The 2-second delay in the worker will prevent premature state detection
        setTimeout(() => {
          this.loadingOptions.delete(pane.id);
          this.loadingOptions = new Set(this.loadingOptions);
        }, 500);
      } catch (err) {
        console.error('Failed to select option:', err);
        // Clear loading state on error
        this.loadingOptions.delete(pane.id);
        this.loadingOptions = new Set(this.loadingOptions);
      }
    },
    autoExpand(event) {
      const textarea = event.target;
      textarea.style.height = 'auto';
      textarea.style.height = Math.min(textarea.scrollHeight, 150) + 'px';
    },
    updateTimeSinceUpdate() {
      if (!this.lastUpdate) return;

      const now = new Date();
      const diff = Math.floor((now - this.lastUpdate) / 1000);

      if (diff < 60) {
        this.timeSinceUpdate = diff + 's ago';
      } else if (diff < 3600) {
        this.timeSinceUpdate = Math.floor(diff / 60) + 'm ago';
      } else {
        this.timeSinceUpdate = Math.floor(diff / 3600) + 'h ago';
      }
    },
    startAutoRefresh() {
      this.fetchPanes();
      refreshInterval = setInterval(() => {
        this.fetchPanes();
      }, 2000);

      // Update time display every second
      setInterval(() => {
        this.updateTimeSinceUpdate();
      }, 1000);
    },
    stopAutoRefresh() {
      if (refreshInterval) {
        clearInterval(refreshInterval);
        refreshInterval = null;
      }
    }
  },
  mounted() {
    // Apply theme on mount
    document.documentElement.setAttribute('data-theme', this.theme);

    this.startAutoRefresh();

    // Handle page visibility to pause/resume updates
    document.addEventListener('visibilitychange', () => {
      if (document.hidden) {
        this.stopAutoRefresh();
      } else {
        this.startAutoRefresh();
      }
    });
  }
});

app.mount('#app');`;
}

export function getTerminalJs(): string {
  return `// Terminal viewer with Vue.js and ANSI parsing
import { createApp } from '/vue.esm-browser.js';

const paneId = window.location.pathname.split('/').pop();

// Helper to access Vue reactive data
let vueApp = null;

// ANSI parsing state
let currentAttrs = {};

// Convenience accessors for Vue data - these will be bound after Vue mounts
const getTerminalBuffer = () => window.terminalBuffer || [];
const setTerminalBuffer = (val) => { window.terminalBuffer = val; };
const getTerminalDimensions = () => window.terminalDimensions || { width: 80, height: 24 };
const setTerminalDimensions = (val) => { window.terminalDimensions = val; };
const getCursorRow = () => window.cursorRow || 0;
const setCursorRow = (val) => { window.cursorRow = val; };
const getCursorCol = () => window.cursorCol || 0;
const setCursorCol = (val) => { window.cursorCol = val; };

// Color palette for 256-color mode
const colorPalette = [
  '#000000', '#800000', '#008000', '#808000', '#000080', '#800080', '#008080', '#c0c0c0',
  '#808080', '#ff0000', '#00ff00', '#ffff00', '#0000ff', '#ff00ff', '#00ffff', '#ffffff',
  '#000000', '#00005f', '#000087', '#0000af', '#0000d7', '#0000ff', '#005f00', '#005f5f',
  '#005f87', '#005faf', '#005fd7', '#005fff', '#008700', '#00875f', '#008787', '#0087af',
  '#0087d7', '#0087ff', '#00af00', '#00af5f', '#00af87', '#00afaf', '#00afd7', '#00afff',
  '#00d700', '#00d75f', '#00d787', '#00d7af', '#00d7d7', '#00d7ff', '#00ff00', '#00ff5f',
  '#00ff87', '#00ffaf', '#00ffd7', '#00ffff', '#5f0000', '#5f005f', '#5f0087', '#5f00af',
  '#5f00d7', '#5f00ff', '#5f5f00', '#5f5f5f', '#5f5f87', '#5f5faf', '#5f5fd7', '#5f5fff',
  '#5f8700', '#5f875f', '#5f8787', '#5f87af', '#5f87d7', '#5f87ff', '#5faf00', '#5faf5f',
  '#5faf87', '#5fafaf', '#5fafd7', '#5fafff', '#5fd700', '#5fd75f', '#5fd787', '#5fd7af',
  '#5fd7d7', '#5fd7ff', '#5fff00', '#5fff5f', '#5fff87', '#5fffaf', '#5fffd7', '#5fffff',
  '#870000', '#87005f', '#870087', '#8700af', '#8700d7', '#8700ff', '#875f00', '#875f5f',
  '#875f87', '#875faf', '#875fd7', '#875fff', '#878700', '#87875f', '#878787', '#8787af',
  '#8787d7', '#8787ff', '#87af00', '#87af5f', '#87af87', '#87afaf', '#87afd7', '#87afff',
  '#87d700', '#87d75f', '#87d787', '#87d7af', '#87d7d7', '#87d7ff', '#87ff00', '#87ff5f',
  '#87ff87', '#87ffaf', '#87ffd7', '#87ffff', '#af0000', '#af005f', '#af0087', '#af00af',
  '#af00d7', '#af00ff', '#af5f00', '#af5f5f', '#af5f87', '#af5faf', '#af5fd7', '#af5fff',
  '#af8700', '#af875f', '#af8787', '#af87af', '#af87d7', '#af87ff', '#afaf00', '#afaf5f',
  '#afaf87', '#afafaf', '#afafd7', '#afafff', '#afd700', '#afd75f', '#afd787', '#afd7af',
  '#afd7d7', '#afd7ff', '#afff00', '#afff5f', '#afff87', '#afffaf', '#afffd7', '#afffff',
  '#d70000', '#d7005f', '#d70087', '#d700af', '#d700d7', '#d700ff', '#d75f00', '#d75f5f',
  '#d75f87', '#d75faf', '#d75fd7', '#d75fff', '#d78700', '#d7875f', '#d78787', '#d787af',
  '#d787d7', '#d787ff', '#d7af00', '#d7af5f', '#d7af87', '#d7afaf', '#d7afd7', '#d7afff',
  '#d7d700', '#d7d75f', '#d7d787', '#d7d7af', '#d7d7d7', '#d7d7ff', '#d7ff00', '#d7ff5f',
  '#d7ff87', '#d7ffaf', '#d7ffd7', '#d7ffff', '#ff0000', '#ff005f', '#ff0087', '#ff00af',
  '#ff00d7', '#ff00ff', '#ff5f00', '#ff5f5f', '#ff5f87', '#ff5faf', '#ff5fd7', '#ff5fff',
  '#ff8700', '#ff875f', '#ff8787', '#ff87af', '#ff87d7', '#ff87ff', '#ffaf00', '#ffaf5f',
  '#ffaf87', '#ffafaf', '#ffafd7', '#ffafff', '#ffd700', '#ffd75f', '#ffd787', '#ffd7af',
  '#ffd7d7', '#ffd7ff', '#ffff00', '#ffff5f', '#ffff87', '#ffffaf', '#ffffd7', '#ffffff',
  '#080808', '#121212', '#1c1c1c', '#262626', '#303030', '#3a3a3a', '#444444', '#4e4e4e',
  '#585858', '#626262', '#6c6c6c', '#767676', '#808080', '#8a8a8a', '#949494', '#9e9e9e',
  '#a8a8a8', '#b2b2b2', '#bcbcbc', '#c6c6c6', '#d0d0d0', '#dadada', '#e4e4e4', '#eeeeee'
];

// Initialize terminal buffer
function initTerminal() {
  window.terminalBuffer = Array(window.terminalDimensions.height).fill(null).map(() =>
    Array(window.terminalDimensions.width).fill(null).map(() => ({
      char: ' ',
      fg: null,
      bg: null,
      bold: false,
      dim: false,
      italic: false,
      underline: false,
      strikethrough: false
    }))
  );
}

// Parse ANSI codes and update buffer with target cursor constraint
// Used for patches where we know the final cursor position and don't want to go past it
function parseAnsiAndUpdateWithTarget(text, targetRow, targetCol) {
  let i = 0;

  while (i < text.length) {
    const code = text.charCodeAt(i);

    // Check for escape sequence (ESC = 27)
    if (code === 27) {
      const seqEnd = findEscapeSequenceEnd(text, i);
      if (seqEnd > i) {
        handleEscapeSequence(text.substring(i, seqEnd));
        i = seqEnd;
        continue;
      }
    }

    // Handle backspace
    if (code === 8) {
      if (window.cursorCol > 0) {
        window.cursorCol--;
      }
      i++;
      continue;
    }

    // Handle character - don't allow scrolling, clamp to target cursor
    handleCharacterWithTarget(text[i], targetRow);
    i++;
  }
}

// Parse ANSI codes and update buffer
// allowScrolling: if false, prevents buffer scrolling (for patches)
function parseAnsiAndUpdate(text, debugPatch = false, allowScrolling = true) {
  let i = 0;

  while (i < text.length) {
    const code = text.charCodeAt(i);

    // Check for escape sequence (ESC = 27)
    if (code === 27) {
      // Escape sequence
      const seqEnd = findEscapeSequenceEnd(text, i);
      if (seqEnd > i) {
        const seq = text.substring(i, seqEnd);
        handleEscapeSequence(seq);
        i = seqEnd;
        continue;
      }
    }

    // Handle backspace
    if (code === 8) {
      if (window.cursorCol > 0) {
        window.cursorCol--;
      }
      i++;
      continue;
    }

    // Regular character
    handleCharacter(text[i], allowScrolling);
    i++;
  }
}

function findEscapeSequenceEnd(text, start) {
  if (start + 1 >= text.length) return start + 1;

  const next = text[start + 1];

  // CSI sequence: ESC[
  if (next === '[') {
    for (let i = start + 2; i < text.length; i++) {
      const c = text[i];
      if ((c >= '@' && c <= '~')) {
        return i + 1;
      }
    }
  }

  // OSC sequence: ESC]
  if (next === ']') {
    for (let i = start + 2; i < text.length; i++) {
      const code = text.charCodeAt(i);
      if (code === 7) { // BEL
        return i + 1;
      }
      if (code === 27 && i + 1 < text.length && text[i + 1] === '\\\\') { // ESC \\
        return i + 2;
      }
    }
  }

  // Simple escape
  return start + 2;
}

function handleEscapeSequence(seq) {
  if (seq.length < 2) return;

  if (seq[1] === '[') {
    // CSI sequence
    const params = seq.substring(2, seq.length - 1);
    const command = seq[seq.length - 1];
    handleCSI(params, command);
  }
}

function handleCSI(params, command) {
  const args = params.split(';').map(p => parseInt(p) || 0);
  const oldRow = window.cursorRow;
  const oldCol = window.cursorCol;

  switch (command) {
    case 'H': // Cursor position
    case 'f':
      window.cursorRow = Math.min(Math.max((args[0] || 1) - 1, 0), window.terminalDimensions.height - 1);
      window.cursorCol = Math.min(Math.max((args[1] || 1) - 1, 0), window.terminalDimensions.width - 1);
      break;

    case 'A': // Cursor up
      window.cursorRow = Math.max(window.cursorRow - (args[0] || 1), 0);
      break;

    case 'B': // Cursor down
      window.cursorRow = Math.min(window.cursorRow + (args[0] || 1), window.terminalDimensions.height - 1);
      break;

    case 'C': // Cursor forward
      window.cursorCol = Math.min(window.cursorCol + (args[0] || 1), window.terminalDimensions.width - 1);
      break;

    case 'D': // Cursor back
      window.cursorCol = Math.max(window.cursorCol - (args[0] || 1), 0);
      break;

    case 'G': // Cursor Horizontal Absolute
      window.cursorCol = Math.min(Math.max((args[0] || 1) - 1, 0), window.terminalDimensions.width - 1);
      break;

    case 'J': // Erase display
      handleEraseDisplay(args[0] || 0);
      break;

    case 'K': // Erase line
      handleEraseLine(args[0] || 0);
      break;

    case 'm': // SGR (colors and attributes)
      handleSGR(args);
      break;
  }
}

function handleSGR(args) {
  if (args.length === 0 || args[0] === 0) {
    currentAttrs = {};
    return;
  }

  let i = 0;
  while (i < args.length) {
    const arg = args[i];

    if (arg === 0) {
      currentAttrs = {};
    } else if (arg === 1) {
      currentAttrs.bold = true;
    } else if (arg === 2) {
      currentAttrs.dim = true;
    } else if (arg === 3) {
      currentAttrs.italic = true;
    } else if (arg === 4) {
      currentAttrs.underline = true;
    } else if (arg === 9) {
      currentAttrs.strikethrough = true;
    } else if (arg === 22) {
      currentAttrs.bold = false;
      currentAttrs.dim = false;
    } else if (arg === 23) {
      currentAttrs.italic = false;
    } else if (arg === 24) {
      currentAttrs.underline = false;
    } else if (arg === 29) {
      currentAttrs.strikethrough = false;
    } else if (arg >= 30 && arg <= 37) {
      // Standard foreground colors
      currentAttrs.fg = ['black', 'red', 'green', 'yellow', 'blue', 'magenta', 'cyan', 'white'][arg - 30];
    } else if (arg === 38) {
      // Extended foreground color
      if (i + 1 < args.length) {
        if (args[i + 1] === 5 && i + 2 < args.length) {
          // 256 color: 38;5;n
          currentAttrs.fg = 'c' + args[i + 2];
          i += 2;
        } else if (args[i + 1] === 2 && i + 4 < args.length) {
          // RGB color: 38;2;r;g;b
          currentAttrs.fg = \`rgb(\${args[i + 2]},\${args[i + 3]},\${args[i + 4]})\`;
          i += 4;
        }
      }
    } else if (arg === 39) {
      currentAttrs.fg = null;
    } else if (arg >= 40 && arg <= 47) {
      // Standard background colors
      currentAttrs.bg = ['black', 'red', 'green', 'yellow', 'blue', 'magenta', 'cyan', 'white'][arg - 40];
    } else if (arg === 48) {
      // Extended background color
      if (i + 1 < args.length) {
        if (args[i + 1] === 5 && i + 2 < args.length) {
          // 256 color: 48;5;n
          currentAttrs.bg = 'c' + args[i + 2];
          i += 2;
        } else if (args[i + 1] === 2 && i + 4 < args.length) {
          // RGB color: 48;2;r;g;b
          currentAttrs.bg = \`rgb(\${args[i + 2]},\${args[i + 3]},\${args[i + 4]})\`;
          i += 4;
        }
      }
    } else if (arg === 49) {
      currentAttrs.bg = null;
    } else if (arg >= 90 && arg <= 97) {
      // Bright foreground colors
      currentAttrs.fg = 'bright-' + ['black', 'red', 'green', 'yellow', 'blue', 'magenta', 'cyan', 'white'][arg - 90];
    } else if (arg >= 100 && arg <= 107) {
      // Bright background colors
      currentAttrs.bg = 'bright-' + ['black', 'red', 'green', 'yellow', 'blue', 'magenta', 'cyan', 'white'][arg - 100];
    }

    i++;
  }
}

// Handle character with target row constraint - don't go past target
function handleCharacterWithTarget(char, targetRow) {
  if (char === '\\n') {
    window.cursorRow++;
    window.cursorCol = 0;
    // Clamp to target row - never go past where tmux says we should end up
    if (window.cursorRow > targetRow) {
      window.cursorRow = targetRow;
    }
    return;
  }

  if (char === '\\r') {
    window.cursorCol = 0;
    return;
  }

  if (char === '\\t') {
    window.cursorCol = Math.min(Math.floor((window.cursorCol + 8) / 8) * 8, window.terminalDimensions.width - 1);
    return;
  }

  if (window.cursorCol >= window.terminalDimensions.width) {
    window.cursorCol = 0;
    window.cursorRow++;
    // Clamp to target row
    if (window.cursorRow > targetRow) {
      window.cursorRow = targetRow;
    }
  }

  if (window.cursorRow < window.terminalDimensions.height && window.cursorCol < window.terminalDimensions.width) {
    window.terminalBuffer[window.cursorRow][window.cursorCol] = {
      char: char,
      ...currentAttrs
    };
    window.cursorCol++;
  }
}

function handleCharacter(char, allowScrolling = true) {
  if (char === '\\n') {
    window.cursorRow++;
    window.cursorCol = 0;
    if (window.cursorRow >= window.terminalDimensions.height) {
      if (allowScrolling) {
        // Scroll up
        window.terminalBuffer.shift();
        window.terminalBuffer.push(Array(window.terminalDimensions.width).fill(null).map(() => ({
          char: ' ',
          fg: null,
          bg: null,
          bold: false,
          dim: false,
          italic: false,
          underline: false,
          strikethrough: false
        })));
        window.cursorRow = window.terminalDimensions.height - 1;
      } else {
        // Don't scroll during patches - just clamp cursor
        window.cursorRow = window.terminalDimensions.height - 1;
      }
    }
    return;
  }

  if (char === '\\r') {
    window.cursorCol = 0;
    return;
  }

  if (char === '\\t') {
    window.cursorCol = Math.min(Math.floor((window.cursorCol + 8) / 8) * 8, window.terminalDimensions.width - 1);
    return;
  }

  if (window.cursorCol >= window.terminalDimensions.width) {
    window.cursorCol = 0;
    window.cursorRow++;
    if (window.cursorRow >= window.terminalDimensions.height) {
      if (allowScrolling) {
        window.terminalBuffer.shift();
        window.terminalBuffer.push(Array(window.terminalDimensions.width).fill(null).map(() => ({
          char: ' ',
          fg: null,
          bg: null,
          bold: false,
          dim: false,
          italic: false,
          underline: false,
          strikethrough: false
        })));
        window.cursorRow = window.terminalDimensions.height - 1;
      } else {
        // Don't scroll - just clamp
        window.cursorRow = window.terminalDimensions.height - 1;
      }
    }
  }

  if (window.cursorRow < window.terminalDimensions.height && window.cursorCol < window.terminalDimensions.width) {
    window.terminalBuffer[window.cursorRow][window.cursorCol] = {
      char: char,
      ...currentAttrs
    };
    window.cursorCol++;
  }
}

function handleEraseDisplay(mode) {
  // Implement erase display modes
  if (mode === 2) {
    initTerminal();
  }
}

function handleEraseLine(mode) {
  if (mode === 0) {
    for (let col = window.cursorCol; col < window.terminalDimensions.width; col++) {
      window.terminalBuffer[window.cursorRow][col] = { char: ' ', fg: null, bg: null, bold: false, dim: false, italic: false, underline: false, strikethrough: false };
    }
  } else if (mode === 2) {
    for (let col = 0; col < window.terminalDimensions.width; col++) {
      window.terminalBuffer[window.cursorRow][col] = { char: ' ', fg: null, bg: null, bold: false, dim: false, italic: false, underline: false, strikethrough: false };
    }
  }
}

// Removed duplicate colorPalette - using the one declared earlier

// HTML entity encoding
function escapeHtml(text) {
  return text
    .replace(/&/g, '&amp;')
    .replace(/</g, '&lt;')
    .replace(/>/g, '&gt;')
    .replace(/"/g, '&quot;')
    .replace(/'/g, '&#39;');
}

// Check if two cells have the same styling
function hasSameStyle(cell1, cell2) {
  return cell1.fg === cell2.fg &&
         cell1.bg === cell2.bg &&
         cell1.bold === cell2.bold &&
         cell1.dim === cell2.dim &&
         cell1.italic === cell2.italic &&
         cell1.underline === cell2.underline &&
         cell1.strikethrough === cell2.strikethrough;
}

// Build style attributes for a cell
function buildStyleAttrs(cell) {
  const classes = [];
  const styles = [];

  // Handle foreground color
  if (cell.fg) {
    if (cell.fg.startsWith('rgb(')) {
      styles.push(\`color: \${cell.fg}\`);
    } else if (cell.fg.startsWith('c')) {
      const colorIndex = parseInt(cell.fg.substring(1));
      if (colorIndex >= 0 && colorIndex < colorPalette.length) {
        styles.push(\`color: \${colorPalette[colorIndex]}\`);
      }
    } else {
      classes.push('term-fg-' + cell.fg);
    }
  }

  // Handle background color
  if (cell.bg) {
    if (cell.bg.startsWith('rgb(')) {
      styles.push(\`background-color: \${cell.bg}\`);
    } else if (cell.bg.startsWith('c')) {
      const colorIndex = parseInt(cell.bg.substring(1));
      if (colorIndex >= 0 && colorIndex < colorPalette.length) {
        styles.push(\`background-color: \${colorPalette[colorIndex]}\`);
      }
    } else {
      classes.push('term-bg-' + cell.bg);
    }
  }

  // Add attribute classes
  if (cell.bold) classes.push('term-bold');
  if (cell.dim) classes.push('term-dim');
  if (cell.italic) classes.push('term-italic');
  if (cell.underline) classes.push('term-underline');
  if (cell.strikethrough) classes.push('term-strikethrough');

  return { classes, styles };
}

// Render buffer to HTML with one div per row
// Connect to stream
function connectToStream() {
  const streamPaneId = window.actualPaneId || paneId;
  const url = \`/api/stream/\${streamPaneId}\`;

  fetch(url)
    .then(response => {
      if (!response.ok) throw new Error('Failed to connect');
      if (!response.body) throw new Error('No response body');

      const reader = response.body.getReader();
      const decoder = new TextDecoder();
      let buffer = '';

      updateConnectionStatus(true);

      const processStream = async () => {
        try {
          while (true) {
            const { done, value } = await reader.read();
            if (done) break;

            buffer += decoder.decode(value, { stream: true });

            let newlineIndex;
            while ((newlineIndex = buffer.indexOf('\\n')) !== -1) {
              const message = buffer.substring(0, newlineIndex);
              buffer = buffer.substring(newlineIndex + 1);

              if (message) {
                processMessage(message);
              }
            }
          }
        } catch (error) {
          updateConnectionStatus(false);
        }
      };

      processStream();
    })
    .catch(error => {
      updateConnectionStatus(false);
    });
}

function processMessage(message) {
  const colonIndex = message.indexOf(':');
  if (colonIndex === -1) return;

  const type = message.substring(0, colonIndex);
  const jsonStr = message.substring(colonIndex + 1);

  try {
    const data = JSON.parse(jsonStr);

    switch (type) {
      case 'INIT':
        window.terminalDimensions = { width: data.width, height: data.height };
        initTerminal();

        // Reset cursor to top-left before parsing INIT content
        window.cursorRow = 0;
        window.cursorCol = 0;

        // Parse content - NO scrolling for INIT, just clamp cursor to buffer
        // This prevents losing the first line when content fills the entire buffer
        parseAnsiAndUpdate(data.content || '', false, false);

        // Set cursor to actual tmux cursor position if provided
        if (data.cursorRow !== undefined && data.cursorCol !== undefined) {
          window.cursorRow = data.cursorRow;
          window.cursorCol = data.cursorCol;
        }
        renderToHtml();
        break;

      case 'PATCH':
        // PATCH: The backend sends us the raw diff between terminal states
        // This diff contains ANSI escape sequences that position the cursor
        // and write text. We need to simply replay these sequences.
        // The key insight: scrolling already happened in tmux BEFORE we captured
        // the diff. We're not replaying terminal output - we're applying a diff.
        const targetCursorRow = data.cursorRow;
        const targetCursorCol = data.cursorCol;

        // Apply changes - NO SCROLLING during patches
        // The diff tells us exactly what cells changed in the visible buffer
        data.changes.forEach(change => {
          parseAnsiAndUpdate(change.text, false, false);
        });

        // Set cursor to final position from tmux
        if (targetCursorRow !== undefined && targetCursorCol !== undefined) {
          window.cursorRow = targetCursorRow;
          window.cursorCol = targetCursorCol;
        }

        break;

      case 'RESIZE':
        terminalDimensions = { width: data.width, height: data.height };
        initTerminal();
        parseAnsiAndUpdate(data.content || '');
        renderToHtml();
        break;

      case 'HEARTBEAT':
        break;
    }
  } catch (error) {
    // Silently ignore parse errors
  }
}

function updateConnectionStatus(connected) {
  if (vueApp) {
    vueApp.connected = connected;
  }
}

// Initialize Vue app
const app = createApp({
  data() {
    return {
      terminalBuffer: [],
      dimensions: { width: 80, height: 24 },
      connected: false,
      cursorRow: 0,
      cursorCol: 0,
      paneTitle: 'Loading...',
      isMobile: false,
      ctrlActive: false,
      altActive: false,
      shiftActive: false,
      mobileInputValue: ''
    };
  },
  template: \`
    <div class="terminal-page">
      <header>
        <a href="/" class="back-button">← dmux</a>
        <h1>{{ paneTitle }}</h1>
        <div class="session-info">
          <span>{{ dimensions.width }}×{{ dimensions.height }}</span>
          <span class="status-indicator" :style="{ color: connected ? '#4ade80' : '#f87171' }">●</span>
        </div>
      </header>

      <!-- Mobile keyboard toolbar -->
      <div v-if="isMobile" class="mobile-toolbar">
        <button @click="toggleCtrl" :class="{ active: ctrlActive }" class="toolbar-key">Ctrl</button>
        <button @click="toggleAlt" :class="{ active: altActive }" class="toolbar-key">Alt</button>
        <button @click="toggleShift" :class="{ active: shiftActive }" class="toolbar-key">Shift</button>
        <button @click="sendKey('Escape')" class="toolbar-key">Esc</button>
        <button @click="sendKey('Tab')" class="toolbar-key">Tab</button>
        <button @click="sendKey('Enter')" class="toolbar-key">Enter</button>
        <button @click="sendKey('ArrowUp')" class="toolbar-key">↑</button>
        <button @click="sendKey('ArrowDown')" class="toolbar-key">↓</button>
        <button @click="sendKey('ArrowLeft')" class="toolbar-key">←</button>
        <button @click="sendKey('ArrowRight')" class="toolbar-key">→</button>
      </div>

      <!-- Hidden input for mobile keyboard -->
      <input
        v-if="isMobile"
        ref="mobileInput"
        type="text"
        class="mobile-input"
        v-model="mobileInputValue"
        @input="handleMobileInput"
        @keydown="handleMobileKeydown"
        autocomplete="off"
        autocapitalize="off"
        autocorrect="off"
      />

      <div class="terminal-content" @click="focusMobileInput">
        <div class="terminal-output" :style="terminalContainerStyle">
          <div
            v-for="(row, rowIndex) in terminalBuffer"
            :key="rowIndex"
            class="terminal-row"
            :data-row="rowIndex"
            v-html="renderRow(row, rowIndex)"
          ></div>
        </div>
      </div>
    </div>
  \`,
  computed: {
    terminalContainerStyle() {
      // Set width to fit exactly the terminal columns
      // Using ch units (character width in monospace fonts)
      return {
        width: \`\${this.dimensions.width}ch\`,
        maxWidth: '100vw',
        fontSize: \`calc(100vw / \${this.dimensions.width} / 0.6)\`
      };
    }
  },
  methods: {
    renderRow(row, rowIndex) {
      let html = '';
      let col = 0;

      while (col < row.length) {
        const cell = row[col];
        const isCursor = (rowIndex === this.cursorRow && col === this.cursorCol);
        const hasStyle = cell.fg || cell.bg || cell.bold || cell.dim || cell.italic || cell.underline || cell.strikethrough || isCursor;

        if (!hasStyle) {
          let text = '';
          while (col < row.length) {
            const c = row[col];
            const isCur = (rowIndex === this.cursorRow && col === this.cursorCol);
            if (c.fg || c.bg || c.bold || c.dim || c.italic || c.underline || c.strikethrough || isCur) break;
            text += c.char;
            col++;
          }
          html += escapeHtml(text);
        } else {
          const { classes, styles } = buildStyleAttrs(cell);
          if (isCursor) classes.push('term-cursor');

          let text = cell.char;
          col++;

          while (col < row.length) {
            const nextCell = row[col];
            const nextIsCursor = (rowIndex === this.cursorRow && col === this.cursorCol);
            if (nextIsCursor || !hasSameStyle(cell, nextCell)) break;
            text += nextCell.char;
            col++;
          }

          const classAttr = classes.length ? ' class="' + classes.join(' ') + '"' : '';
          const styleAttr = styles.length ? ' style="' + styles.join('; ') + '"' : '';
          html += '<span' + classAttr + styleAttr + '>' + escapeHtml(text) + '</span>';
        }
      }

      return html;
    },
    toggleCtrl() {
      this.ctrlActive = !this.ctrlActive;
      if (this.ctrlActive && this.altActive) {
        this.altActive = false;
      }
    },
    toggleAlt() {
      this.altActive = !this.altActive;
      if (this.altActive && this.ctrlActive) {
        this.ctrlActive = false;
      }
    },
    toggleShift() {
      this.shiftActive = !this.shiftActive;
    },
    async sendKey(key) {
      const keystrokeData = {
        key: key,
        ctrlKey: this.ctrlActive,
        altKey: this.altActive,
        shiftKey: this.shiftActive,
        metaKey: false
      };

      // Reset modifiers after sending
      this.ctrlActive = false;
      this.altActive = false;
      this.shiftActive = false;

      try {
        await fetch(\`/api/keys/\${window.actualPaneId}\`, {
          method: 'POST',
          headers: { 'Content-Type': 'application/json' },
          body: JSON.stringify(keystrokeData)
        });
      } catch (error) {
        // Silently ignore
      }
    },
    focusMobileInput() {
      if (this.isMobile && this.$refs.mobileInput) {
        this.$refs.mobileInput.focus();
      }
    },
    handleMobileInput(event) {
      // Get the new character(s) added
      const newValue = event.target.value;
      const oldValue = this.mobileInputValue;

      if (newValue.length > oldValue.length) {
        // Characters were added
        const addedChars = newValue.substring(oldValue.length);

        // Send each character
        for (const char of addedChars) {
          this.sendKey(char);
        }
      } else if (newValue.length < oldValue.length) {
        // Characters were deleted - send backspace
        const deletedCount = oldValue.length - newValue.length;
        for (let i = 0; i < deletedCount; i++) {
          this.sendKey('Backspace');
        }
      }

      // Clear the input to allow continuous typing
      this.$nextTick(() => {
        this.mobileInputValue = '';
      });
    },
    handleMobileKeydown(event) {
      // Handle special keys
      if (event.key === 'Enter') {
        event.preventDefault();
        this.sendKey('Enter');
      } else if (event.key === 'Backspace' && this.mobileInputValue === '') {
        event.preventDefault();
        this.sendKey('Backspace');
      }
    }
  },
  mounted() {
    // Make Vue app instance globally accessible
    window.vueApp = this;
    vueApp = this;

    // Detect mobile device
    this.isMobile = 'ontouchstart' in window || navigator.maxTouchPoints > 0 || window.innerWidth < 768;

    // Wire up global variables to Vue's reactive properties
    // When code reads/writes terminalBuffer, it actually reads/writes this.terminalBuffer
    Object.defineProperty(window, 'terminalBuffer', {
      get: () => this.terminalBuffer,
      set: (val) => { this.terminalBuffer = val; },
      configurable: true
    });
    Object.defineProperty(window, 'cursorRow', {
      get: () => this.cursorRow,
      set: (val) => { this.cursorRow = val; },
      configurable: true
    });
    Object.defineProperty(window, 'cursorCol', {
      get: () => this.cursorCol,
      set: (val) => { this.cursorCol = val; },
      configurable: true
    });
    Object.defineProperty(window, 'terminalDimensions', {
      get: () => this.dimensions,
      set: (val) => { this.dimensions = val; },
      configurable: true
    });

    // Assign to module-level variables so code can use them
    terminalBuffer = this.terminalBuffer;
    terminalDimensions = this.dimensions;
    cursorRow = this.cursorRow;
    cursorCol = this.cursorCol;

    // Load pane info and start streaming
    fetch('/api/panes')
      .then(r => r.json())
      .then(data => {
        // Try to find pane by ID first, then by slug (for backwards compat)
        let pane = data.panes.find(p => p.id === paneId);
        if (!pane) {
          pane = data.panes.find(p => p.slug === paneId);
        }
        if (pane) {
          this.paneTitle = pane.slug;
          // Use the actual pane ID for streaming
          window.actualPaneId = pane.id;
        }
        connectToStream();
      })
      .catch(err => {
        connectToStream();
      });
  }
});

// Keyboard input handling - send keystrokes to backend
document.addEventListener('keydown', async (event) => {
  // Don't capture keyboard if user is in browser UI (not focused on terminal)
  const activeElement = document.activeElement;
  if (activeElement && (activeElement.tagName === 'INPUT' || activeElement.tagName === 'TEXTAREA')) {
    return; // Let normal input handling work
  }

  // Ignore modifier keys by themselves - they should only affect other keys
  const modifierKeys = ['Shift', 'Control', 'Alt', 'Meta'];
  if (modifierKeys.includes(event.key)) {
    return;
  }

  // Prevent default for most keys to avoid browser shortcuts
  if (!event.metaKey && !event.ctrlKey || event.key === 'c' || event.key === 'd') {
    event.preventDefault();
  }

  // Build the keystroke data
  const keystrokeData = {
    key: event.key,
    ctrlKey: event.ctrlKey,
    altKey: event.altKey,
    shiftKey: event.shiftKey,
    metaKey: event.metaKey
  };

  try {
    const response = await fetch(\`/api/keys/\${window.actualPaneId}\`, {
      method: 'POST',
      headers: {
        'Content-Type': 'application/json'
      },
      body: JSON.stringify(keystrokeData)
    });
  } catch (error) {
    // Silently ignore keystroke errors
  }
});

app.mount('#app');

// Remove the old renderToHtml function - Vue handles rendering
function renderToHtml() {
  // No-op: Vue reactively renders terminalBuffer changes
}`;
}<|MERGE_RESOLUTION|>--- conflicted
+++ resolved
@@ -1248,9 +1248,7 @@
       queuedMessages: {}, // Map of pane ID to temporary "queued" message
       theme: localStorage.getItem('dmux-theme') || 'dark', // Theme state
       expandedPrompts: new Set(), // Set of pane IDs with expanded initial prompts
-<<<<<<< HEAD
-      loadingOptions: new Set() // Set of pane IDs with loading option dialogs
-=======
+      loadingOptions: new Set(), // Set of pane IDs with loading option dialogs
       showCreateDialog: false,
       newPanePrompt: '',
       newPaneAgent: null,
@@ -1258,7 +1256,6 @@
       availableAgents: [],
       needsAgentChoice: false,
       createStep: 'prompt' // 'prompt' or 'agent'
->>>>>>> 4a34cbed
     };
   },
   template: \`
