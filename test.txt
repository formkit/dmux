<<<<<<< HEAD
Hello, this is a test file. and i wrote some things
=======
Hello, this is a test file with a small update.
>>>>>>> 7c2a8a8f
This file was created to test file creation.
It contains some simple text content.<|MERGE_RESOLUTION|>--- conflicted
+++ resolved
@@ -1,7 +1,3 @@
-<<<<<<< HEAD
-Hello, this is a test file. and i wrote some things
-=======
 Hello, this is a test file with a small update.
->>>>>>> 7c2a8a8f
 This file was created to test file creation.
 It contains some simple text content.