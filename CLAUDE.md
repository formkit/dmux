--- conflicted
+++ resolved
@@ -590,7 +590,6 @@
 # Sessions remain independent
 ```
 
-<<<<<<< HEAD
 #### Programmatic Pane Creation (API)
 
 Create panes from external tools, scripts, or web interfaces:
@@ -634,7 +633,6 @@
 ```
 
 See [API.md](API.md) for complete API documentation.
-=======
 ## Standardized Action System
 
 ### Overview
@@ -949,7 +947,6 @@
 └── server/
     └── actionsApi.ts      # REST API endpoints for actions
 ```
->>>>>>> 7f840768
 
 ## Development Guide
 
@@ -1238,13 +1235,10 @@
 - **HTTP Dashboard**: Real-time web interface showing pane statuses at auto-selected port
 - **Worker-based Monitoring**: Non-blocking status detection via worker threads (1s polling)
 - **Smart Activity Detection**: Distinguishes user typing from agent working states
-<<<<<<< HEAD
 - **REST API for Pane Creation**: POST /api/panes endpoint enables programmatic pane creation
 - **Shared Pane Creation Utility**: Unified pane creation logic used by both TUI and API
-=======
 - **Standardized Action System**: Universal action library with pure functions, interface adapters, and consistent behavior across TUI/Web/API
 - **Kebab Menus**: Visual context menus on pane cards showing available actions
->>>>>>> 7f840768
 
 ### Known Issues
 1. **Error handling**: Claude command availability not verified
