--- conflicted
+++ resolved
@@ -1,10 +1,6 @@
 # CLAUDE.md - Complete Documentation for dmux
 
-<<<<<<< HEAD
-## Table of Contents!!!
-=======
 ## Table of Contents---
->>>>>>> 1eed72b3
 
 1. [Documentation Files](#documentation-files)
 2. [Project Overview](#project-overview)
